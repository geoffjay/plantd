module github.com/geoffjay/plantd/broker

go 1.24

require (
<<<<<<< HEAD
	github.com/geoffjay/plantd/core v0.0.0-20240125055833-a513a6b5fef0
	github.com/nelkinda/health-go v0.0.1
	github.com/sirupsen/logrus v1.9.3
	github.com/stretchr/testify v1.8.4
	github.com/yukitsune/lokirus v1.0.1
=======
	github.com/geoffjay/plantd/core v0.0.0-20250607222206-be3f52e4b8cd
	github.com/nelkinda/health-go v0.0.1
	github.com/sirupsen/logrus v1.9.3
	github.com/stretchr/testify v1.8.4
>>>>>>> 6d6af927
)

require (
	github.com/davecgh/go-spew v1.1.1 // indirect
	github.com/fsnotify/fsnotify v1.6.0 // indirect
	github.com/google/uuid v1.5.0 // indirect
	github.com/hashicorp/hcl v1.0.0 // indirect
	github.com/klauspost/compress v1.17.0 // indirect
	github.com/magiconair/properties v1.8.7 // indirect
	github.com/mitchellh/go-homedir v1.1.0 // indirect
	github.com/mitchellh/mapstructure v1.4.3 // indirect
	github.com/nelkinda/http-go v0.0.1 // indirect
	github.com/pelletier/go-toml v1.9.5 // indirect
	github.com/pmezard/go-difflib v1.0.0 // indirect
	github.com/spf13/afero v1.8.2 // indirect
	github.com/spf13/cast v1.4.1 // indirect
	github.com/spf13/jwalterweatherman v1.1.0 // indirect
	github.com/spf13/pflag v1.0.5 // indirect
	github.com/spf13/viper v1.10.1 // indirect
	github.com/subosito/gotenv v1.2.0 // indirect
<<<<<<< HEAD
	github.com/zeromq/goczmq/v4 v4.2.1-0.20210413114303-4e50cfc0edc9 // indirect
	golang.org/x/sys v0.15.0 // indirect
	golang.org/x/text v0.13.0 // indirect
	google.golang.org/protobuf v1.33.0 // indirect
=======
	github.com/yukitsune/lokirus v1.0.1 // indirect
	github.com/zeromq/goczmq/v4 v4.2.1-0.20210413114303-4e50cfc0edc9 // indirect
	golang.org/x/net v0.21.0 // indirect
	golang.org/x/sys v0.30.0 // indirect
	golang.org/x/text v0.22.0 // indirect
>>>>>>> 6d6af927
	gopkg.in/ini.v1 v1.66.4 // indirect
	gopkg.in/yaml.v2 v2.4.0 // indirect
	gopkg.in/yaml.v3 v3.0.1 // indirect
)<|MERGE_RESOLUTION|>--- conflicted
+++ resolved
@@ -3,18 +3,10 @@
 go 1.24
 
 require (
-<<<<<<< HEAD
-	github.com/geoffjay/plantd/core v0.0.0-20240125055833-a513a6b5fef0
-	github.com/nelkinda/health-go v0.0.1
-	github.com/sirupsen/logrus v1.9.3
-	github.com/stretchr/testify v1.8.4
-	github.com/yukitsune/lokirus v1.0.1
-=======
 	github.com/geoffjay/plantd/core v0.0.0-20250607222206-be3f52e4b8cd
 	github.com/nelkinda/health-go v0.0.1
 	github.com/sirupsen/logrus v1.9.3
 	github.com/stretchr/testify v1.8.4
->>>>>>> 6d6af927
 )
 
 require (
@@ -35,18 +27,12 @@
 	github.com/spf13/pflag v1.0.5 // indirect
 	github.com/spf13/viper v1.10.1 // indirect
 	github.com/subosito/gotenv v1.2.0 // indirect
-<<<<<<< HEAD
-	github.com/zeromq/goczmq/v4 v4.2.1-0.20210413114303-4e50cfc0edc9 // indirect
-	golang.org/x/sys v0.15.0 // indirect
-	golang.org/x/text v0.13.0 // indirect
 	google.golang.org/protobuf v1.33.0 // indirect
-=======
 	github.com/yukitsune/lokirus v1.0.1 // indirect
 	github.com/zeromq/goczmq/v4 v4.2.1-0.20210413114303-4e50cfc0edc9 // indirect
 	golang.org/x/net v0.21.0 // indirect
 	golang.org/x/sys v0.30.0 // indirect
 	golang.org/x/text v0.22.0 // indirect
->>>>>>> 6d6af927
 	gopkg.in/ini.v1 v1.66.4 // indirect
 	gopkg.in/yaml.v2 v2.4.0 // indirect
 	gopkg.in/yaml.v3 v3.0.1 // indirect
