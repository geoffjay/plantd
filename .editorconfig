root = true

[*]
end_of_line = lf
insert_final_newline = true
indent_style = space
indent_size = 4
<<<<<<< HEAD
=======

[{Dockerfile,*.yml}]
indent_style = space
indent_size = 2
>>>>>>> 60982afe

[{Makefile,*.mk}]
indent_style = tab
indent_size = 4<|MERGE_RESOLUTION|>--- conflicted
+++ resolved
@@ -5,13 +5,10 @@
 insert_final_newline = true
 indent_style = space
 indent_size = 4
-<<<<<<< HEAD
-=======
 
 [{Dockerfile,*.yml}]
 indent_style = space
 indent_size = 2
->>>>>>> 60982afe
 
 [{Makefile,*.mk}]
 indent_style = tab
