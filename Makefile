--- conflicted
+++ resolved
@@ -60,35 +60,31 @@
 	go build -o ../build/plantd-state $(BUILD_ARGS) .; \
 	popd >/dev/null
 
-<<<<<<< HEAD
-test: test-pre test-core test-broker test-state
-=======
 build-module-echo:
 	@pushd module/echo >/dev/null; \
 	go build -o ../../build/plantd-module-echo $(BUILD_ARGS) .; \
 	popd >/dev/null
 
-test: test-pre test-core test-state
->>>>>>> 60982afe
+test: test-pre test-core test-broker test-state
 
 test-pre: ; $(info $(M) Testing projects...)
 	@mkdir -p coverage/
 
-<<<<<<< HEAD
-test-broker:
-	@pushd broker >/dev/null; \
-	go test ./... -v; \
-=======
 test-integration:
 	@pushd core >/dev/null; \
 	go test --tags=integration ./... -v; \
->>>>>>> 60982afe
 	popd >/dev/null
 
 test-core:
 	@pushd core >/dev/null; \
 	go test $(TEST_ARGS) ./... -v; \
 	if [[ -f coverage.txt ]]; then mv coverage.txt ../coverage/core.txt; fi; \
+	popd >/dev/null
+
+test-broker:
+	@pushd broker >/dev/null; \
+	go test $(TEST_ARGS) ./... -v; \
+	if [[ -f coverage.txt ]]; then mv coverage.txt ../coverage/broker.txt; fi; \
 	popd >/dev/null
 
 test-state:
